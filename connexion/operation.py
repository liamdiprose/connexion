"""
Copyright 2015 Zalando SE

Licensed under the Apache License, Version 2.0 (the "License"); you may not use this file except in compliance with the
License. You may obtain a copy of the License at

http://www.apache.org/licenses/LICENSE-2.0

Unless required by applicable law or agreed to in writing, software distributed under the License is distributed on an
"AS IS" BASIS, WITHOUT WARRANTIES OR CONDITIONS OF ANY KIND, either express or implied. See the License for the specific
 language governing permissions and limitations under the License.
"""

import functools
import logging
from copy import deepcopy

from jsonschema import ValidationError

from .decorators import validation
from .decorators.metrics import UWSGIMetricsCollector
from .decorators.parameter import parameter_to_arg
from .decorators.produces import BaseSerializer, Jsonifier, Produces
from .decorators.response import ResponseValidator
from .decorators.security import (get_tokeninfo_url, security_passthrough,
                                  verify_oauth)
from .decorators.validation import (ParameterValidator, RequestBodyValidator,
                                    TypeValidationError)
from .exceptions import InvalidSpecification
from .utils import flaskify_endpoint, is_nullable, produces_json

logger = logging.getLogger('connexion.operation')


VALIDATOR_MAP = {
    'parameter': ParameterValidator,
    'body': RequestBodyValidator,
    'response': ResponseValidator,
}


class SecureOperation(object):
    def __init__(self, security, security_definitions):
        """
        :param security: list of security rules the application uses by default
        :type security: list
        :param security_definitions: `Security Definitions Object
            <https://github.com/swagger-api/swagger-spec/blob/master/versions/2.0.md#security-definitions-object>`_
        :type security_definitions: dict
        """
        self.security = security
        self.security_definitions = security_definitions

    @property
    def security_decorator(self):
        """
        Gets the security decorator for operation

        From Swagger Specification:

        **Security Definitions Object**

        A declaration of the security schemes available to be used in the specification.

        This does not enforce the security schemes on the operations and only serves to provide the relevant details
        for each scheme.


        **Security Requirement Object**

        Lists the required security schemes to execute this operation. The object can have multiple security schemes
        declared in it which are all required (that is, there is a logical AND between the schemes).

        The name used for each property **MUST** correspond to a security scheme declared in the Security Definitions.

        :rtype: types.FunctionType
        """
        logger.debug('... Security: %s', self.security, extra=vars(self))
        if self.security:
            if len(self.security) > 1:
                logger.warning("... More than one security requirement defined. **IGNORING SECURITY REQUIREMENTS**",
                               extra=vars(self))
                return security_passthrough

            security = self.security[0]  # type: dict
            # the following line gets the first (and because of the previous condition only) scheme and scopes
            # from the operation's security requirements

            scheme_name, scopes = next(iter(security.items()))  # type: str, list
            security_definition = self.security_definitions[scheme_name]
            if security_definition['type'] == 'oauth2':
                token_info_url = get_tokeninfo_url(security_definition)
                if token_info_url:
                    scopes = set(scopes)  # convert scopes to set because this is needed for verify_oauth
                    return functools.partial(verify_oauth, token_info_url, scopes)
                else:
                    logger.warning("... OAuth2 token info URL missing. **IGNORING SECURITY REQUIREMENTS**",
                                   extra=vars(self))
            elif security_definition['type'] in ('apiKey', 'basic'):
                logger.debug(
                    "... Security type '%s' not natively supported by Connexion; you should handle it yourself",
                    security_definition['type'], extra=vars(self))

        # if we don't know how to handle the security or it's not defined we will usa a passthrough decorator
        return security_passthrough


class Operation(SecureOperation):
    DEFAULT_MIMETYPE = 'application/json'

    """
    A single API operation on a path.
    """

    def __init__(self, method, path, operation, resolver, app_produces,
                 path_parameters=None, app_security=None, security_definitions=None,
                 definitions=None, parameter_definitions=None, response_definitions=None,
<<<<<<< HEAD
                 validate_responses=False, validator_map={}):
=======
                 validate_responses=False, strict_validation=False):
>>>>>>> ec1ad38c
        """
        This class uses the OperationID identify the module and function that will handle the operation

        From Swagger Specification:

        **OperationID**

        A friendly name for the operation. The id MUST be unique among all operations described in the API.
        Tools and libraries MAY use the operation id to uniquely identify an operation.

        :param method: HTTP method
        :type method: str
        :param path:
        :type path: str
        :param operation: swagger operation object
        :type operation: dict
        :param resolver: Callable that maps operationID to a function
        :param app_produces: list of content types the application can return by default
        :type app_produces: list
        :param validator_map: map of validators
        :type validator_map: dict
        :param path_parameters: Parameters defined in the path level
        :type path_parameters: list
        :param app_security: list of security rules the application uses by default
        :type app_security: list
        :param security_definitions: `Security Definitions Object
            <https://github.com/swagger-api/swagger-spec/blob/master/versions/2.0.md#security-definitions-object>`_
        :type security_definitions: dict
        :param definitions: `Definitions Object
            <https://github.com/swagger-api/swagger-spec/blob/master/versions/2.0.md#definitionsObject>`_
        :type definitions: dict
        :param parameter_definitions: Global parameter definitions
        :type parameter_definitions: dict
        :param response_definitions: Global response definitions
        :type response_definitions: dict
        :param validate_responses: True enables validation. Validation errors generate HTTP 500 responses.
        :type validate_responses: bool
        :param strict_validation: True enables validation on invalid request parameters
        :type strict_validation: bool
        """

        self.method = method
        self.path = path
        self.validator_map = dict(VALIDATOR_MAP)
        self.validator_map.update(validator_map)
        self.security_definitions = security_definitions or {}
        self.definitions = definitions or {}
        self.parameter_definitions = parameter_definitions or {}
        self.response_definitions = response_definitions or {}
        self.definitions_map = {
            'definitions': self.definitions,
            'parameters': self.parameter_definitions,
            'responses': self.response_definitions
        }
        self.validate_responses = validate_responses
        self.strict_validation = strict_validation
        self.operation = operation

        # todo support definition references
        # todo support references to application level parameters
        self.parameters = list(self.resolve_parameters(operation.get('parameters', [])))
        if path_parameters:
            self.parameters += list(self.resolve_parameters(path_parameters))

        self.security = operation.get('security', app_security)
        self.produces = operation.get('produces', app_produces)

        resolution = resolver.resolve(self)
        self.operation_id = resolution.operation_id
        self.endpoint_name = flaskify_endpoint(self.operation_id)
        self.__undecorated_function = resolution.function

        self.validate_defaults()

    def validate_defaults(self):
        for param in self.parameters:
            try:
                if param['in'] == 'query' and 'default' in param:
                    validation.validate_type(param, param['default'], 'query', param['name'])
            except (TypeValidationError, ValidationError):
                raise InvalidSpecification('The parameter \'{param_name}\' has a default value which is not of'
                                           ' type \'{param_type}\''.format(param_name=param['name'],
                                                                           param_type=param['type']))

    def resolve_reference(self, schema):
        schema = deepcopy(schema)  # avoid changing the original schema
        self.check_references(schema)

        # find the object we need to resolve/update if this is not a proper SchemaObject
        # e.g a response or parameter object
        for obj in schema, schema.get('items'):
            reference = obj and obj.get('$ref')  # type: str
            if reference:
                break
        if reference:
            definition = deepcopy(self._retrieve_reference(reference))
            # Update schema
            obj.update(definition)
            del obj['$ref']

        # if there is a schema object on this param or response, then we just
        # need to include the defs and it can be validated by jsonschema
        if 'schema' in schema:
            schema['schema']['definitions'] = self.definitions
            return schema

        return schema

    def check_references(self, schema):
        """
        Searches the keys and values of a schema object for json references.
        If it finds one, it attempts to locate it and will thrown an exception
        if the reference can't be found in the definitions dictionary.

        :param schema: The schema object to check
        :type schema: dict
        :raises InvalidSpecification: raised when a reference isn't found
        """

        stack = [schema]
        visited = set()
        while stack:
            schema = stack.pop()
            for k, v in schema.items():
                if k == "$ref":
                    if v in visited:
                        continue
                    visited.add(v)
                    stack.append(self._retrieve_reference(v))
                elif isinstance(v, (list, tuple)):
                    continue
                elif hasattr(v, "items"):
                    stack.append(v)

    def _retrieve_reference(self, reference):
        if not reference.startswith('#/'):
            raise InvalidSpecification(
                "{method} {path} '$ref' needs to start with '#/'".format(**vars(self)))
        path = reference.split('/')
        definition_type = path[1]
        try:
            definitions = self.definitions_map[definition_type]
        except KeyError:
            ref_possible = ', '.join(self.definitions_map.keys())
            raise InvalidSpecification(
                "{method} {path} $ref \"{reference}\" needs to point to one of: "
                "{ref_possible}".format(
                    method=self.method,
                    path=self.path,
                    reference=reference,
                    ref_possible=ref_possible
                ))
        definition_name = path[-1]
        try:
            # Get sub definition
            definition = deepcopy(definitions[definition_name])
        except KeyError:
            raise InvalidSpecification(
                "{method} {path} Definition '{definition_name}' not found".format(
                    definition_name=definition_name, method=self.method, path=self.path))

        return definition

    def get_mimetype(self):
        """
        If the endpoint has no 'produces' then the default is
        'application/json'.

        :rtype str
        """
        if produces_json(self.produces):
            try:
                return self.produces[0]
            except IndexError:
                return Operation.DEFAULT_MIMETYPE
        elif len(self.produces) == 1:
            return self.produces[0]
        else:
            return Operation.DEFAULT_MIMETYPE

    def resolve_parameters(self, parameters):
        for param in parameters:
            param = self.resolve_reference(param)
            yield param

    def get_path_parameter_types(self):
        return {p['name']: p.get('type') for p in self.parameters if p['in'] == 'path'}

    @property
    def body_schema(self):
        """
        The body schema definition for this operation.
        """
        return self.body_definition.get('schema')

    @property
    def body_definition(self):
        """
        The body complete definition for this operation.

        **There can be one "body" parameter at most.**

        :rtype: dict
        """
        body_parameters = [parameter for parameter in self.parameters if parameter['in'] == 'body']
        if len(body_parameters) > 1:
            raise InvalidSpecification(
                "{method} {path} There can be one 'body' parameter at most".format(**vars(self)))

        return body_parameters[0] if body_parameters else {}

    @property
    def function(self):
        """
        Operation function with decorators

        :rtype: types.FunctionType
        """

        function = parameter_to_arg(self.parameters, self.__undecorated_function)

        if self.validate_responses:
            logger.debug('... Response validation enabled.')
            response_decorator = self.__response_validation_decorator
            logger.debug('... Adding response decorator (%r)', response_decorator)
            function = response_decorator(function)

        produces_decorator = self.__content_type_decorator
        logger.debug('... Adding produces decorator (%r)', produces_decorator, extra=vars(self))
        function = produces_decorator(function)

        for validation_decorator in self.__validation_decorators:
            function = validation_decorator(function)

        # NOTE: the security decorator should be applied last to check auth before anything else :-)
        security_decorator = self.security_decorator
        logger.debug('... Adding security decorator (%r)', security_decorator, extra=vars(self))
        function = security_decorator(function)

        if UWSGIMetricsCollector.is_available():  # pragma: no cover
            decorator = UWSGIMetricsCollector(self.path, self.method)
            function = decorator(function)

        return function

    @property
    def __content_type_decorator(self):
        """
        Get produces decorator.

        If the operation mimetype format is json then the function return value is jsonified

        From Swagger Specfication:

        **Produces**

        A list of MIME types the operation can produce. This overrides the produces definition at the Swagger Object.
        An empty value MAY be used to clear the global definition.

        :rtype: types.FunctionType
        """

        logger.debug('... Produces: %s', self.produces, extra=vars(self))

        mimetype = self.get_mimetype()
        if produces_json(self.produces):  # endpoint will return json
            logger.debug('... Produces json', extra=vars(self))
            jsonify = Jsonifier(mimetype)
            return jsonify
        elif len(self.produces) == 1:
            logger.debug('... Produces %s', mimetype, extra=vars(self))
            decorator = Produces(mimetype)
            return decorator
        else:
            return BaseSerializer()

    @property
    def __validation_decorators(self):
        """
        :rtype: types.FunctionType
        """
        ParameterValidator = self.validator_map['parameter']
        RequestBodyValidator = self.validator_map['body']
        if self.parameters:
            yield ParameterValidator(self.parameters, strict_validation=self.strict_validation)
        if self.body_schema:
            yield RequestBodyValidator(self.body_schema,
                                       is_nullable(self.body_definition))

    @property
    def __response_validation_decorator(self):
        """
        Get a decorator for validating the generated Response.
        :rtype: types.FunctionType
        """
        ResponseValidator = self.validator_map['response']
        return ResponseValidator(self, self.get_mimetype())<|MERGE_RESOLUTION|>--- conflicted
+++ resolved
@@ -115,11 +115,7 @@
     def __init__(self, method, path, operation, resolver, app_produces,
                  path_parameters=None, app_security=None, security_definitions=None,
                  definitions=None, parameter_definitions=None, response_definitions=None,
-<<<<<<< HEAD
-                 validate_responses=False, validator_map={}):
-=======
-                 validate_responses=False, strict_validation=False):
->>>>>>> ec1ad38c
+                 validate_responses=False, validator_map={}, strict_validation=False):
         """
         This class uses the OperationID identify the module and function that will handle the operation
 
@@ -155,6 +151,8 @@
         :type parameter_definitions: dict
         :param response_definitions: Global response definitions
         :type response_definitions: dict
+        :param validator_map: Custom validators for the types "parameter", "body" and "response".
+        :type validator_map: dict
         :param validate_responses: True enables validation. Validation errors generate HTTP 500 responses.
         :type validate_responses: bool
         :param strict_validation: True enables validation on invalid request parameters
